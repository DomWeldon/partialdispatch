--- conflicted
+++ resolved
@@ -1,6 +1,6 @@
 [project]
 name = "partialdispatch"
-version = "0.0.1"
+version = "0.1.0"
 description = "Function-level logic inspried by functools.singledispatch"
 authors = [
     {name = "Dom Weldon",email = "dom.weldon@gmail.com"},
@@ -37,13 +37,8 @@
 ]
 
 [tool.commitizen]
-<<<<<<< HEAD
-version = "0.0.1"
-=======
-version = "0.1.0"
->>>>>>> 03f7942d
 update_changelog_on_bump = true
-provider = "pep621"
+version_provider = "pep621"
 major_version_zero = true
 
 [build-system]
